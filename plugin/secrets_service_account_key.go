--- conflicted
+++ resolved
@@ -309,7 +309,6 @@
 	resp.Secret.MaxTTL = cfg.MaxTTL
 	resp.Secret.TTL = ttlToUse
 
-<<<<<<< HEAD
 	return resp, nil
 }
 
@@ -327,14 +326,6 @@
 	cacheCollection, err := getCacheCollection(ctx, s, rs.Name)
 	if err != nil {
 		return nil, errwrap.Wrapf("could not get service account key cache collection: {{err}}", err)
-=======
-	resp.Secret.MaxTTL = cfg.MaxTTL
-	resp.Secret.TTL = cfg.TTL
-
-	// If the request came with a TTL value, overwrite the config default
-	if ttl > 0 {
-		resp.Secret.TTL = time.Duration(ttl) * time.Second
->>>>>>> e43d2087
 	}
 
 	if cacheCollection == nil {
