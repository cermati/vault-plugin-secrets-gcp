package iamutil

import (
	"encoding/json"
<<<<<<< HEAD
=======
	"fmt"
>>>>>>> e43d2087
	"io/ioutil"
	"strings"
	"testing"

	"github.com/hashicorp/go-gcp-common/gcputil"
)

func TestIamResource(t *testing.T) {
	r := &IamResource{
		relativeId: &gcputil.RelativeResourceName{
			Name:    "b",
			TypeKey: "f/b",
			IdTuples: map[string]string{
				"f": "foo1",
				"b": "bar2",
			},
			OrderedCollectionIds: []string{"f", "b"},
		},
		config: &RestResource{
			Name:               "b",
			TypeKey:            "f/b",
			Service:            "agcpservice",
			IsPreferredVersion: true,
			GetMethod: RestMethod{
				HttpMethod: "GET",
				BaseURL:    "https://agcpservice.googleapis.com/v1/",
				Path:       "f/{foo}/b/{resource}:getIamPolicy",
			},
			SetMethod: RestMethod{
				HttpMethod:    "POST",
				BaseURL:       "https://agcpservice.googleapis.com/v1/",
				Path:          "f/{foo}/b/{resource}:setIamPolicy",
				RequestFormat: `{"policy":%s}`,
			},
			Parameters: []string{"foo", "resource"},
			CollectionReplacementKeys: map[string]string{
				"b":    "resource",
				"bars": "resource",
				"f":    "foo",
				"foos": "foo",
			},
		},
	}

	getR, err := constructRequest(r, &r.config.GetMethod, nil)
	if err != nil {
		t.Fatalf("Could not construct GetIamPolicyRequest: %v", err)
	}
	expectedURLBase := "https://agcpservice.googleapis.com/v1/f/foo1/b/bar2"
	if getR.URL.String() != expectedURLBase+":getIamPolicy" {
		t.Fatalf("expected get request URL %s, got %s", expectedURLBase+":getIamPolicy", getR.URL.String())
	}
	if getR.Method != "GET" {
		t.Fatalf("expected get request method %s, got %s", "GET", getR.Method)
	}
	if getR.Body != nil {
		data, err := ioutil.ReadAll(getR.Body)
		t.Fatalf("expected nil get body, actual non-nil body.Read returns %s %v", string(data), err)
	}

	expectedP := &Policy{
		Etag: "atag",
		Bindings: []*Binding{
			{
				Members: []string{"user:myuser@google.com", "serviceAccount:myserviceaccount@iam.gserviceaccount.com"},
				Role:    "roles/arole",
			},
			{
				Members: []string{"user:myuser@google.com"},
				Role:    "roles/anotherrole",
			},
		},
	}

	jsonP, err := json.Marshal(expectedP)
	if err != nil {
		t.Fatalf("Could not json marshal expected policy: %v", err)
	}

	reqJson := fmt.Sprintf(r.config.SetMethod.RequestFormat, jsonP)
	if !json.Valid([]byte(reqJson)) {
		t.Fatalf("Could not format expected policy: %v", err)
	}

	setR, err := constructRequest(r, &r.config.SetMethod, strings.NewReader(reqJson))
	if err != nil {
		t.Fatalf("Could not construct SetIamPolicyRequest: %v", err)
	}

	if setR.URL.String() != expectedURLBase+":setIamPolicy" {
		t.Fatalf("expected set request URL %s, got %s", expectedURLBase+":setIamPolicy", getR.URL.String())
	}
	if setR.Method != "POST" {
		t.Fatalf("expected set request method %s, got %s", "POST", getR.Method)
	}
	if setR.Header.Get("Content-Type") != "application/json" {
		t.Fatalf("expected `Content Type = application/json` header in set request, headers: %+v", setR.Header)
	}
	if setR.Body == nil {
		t.Fatalf("expected non-nil set body, actually nil")
	}
	data, err := ioutil.ReadAll(setR.Body)
	if err != nil {
		t.Fatalf("unable to read data from set request: %v", err)
	}

	actual := struct {
		P *Policy `json:"policy,omitempty"`
	}{}
	if err := json.Unmarshal(data, &actual); err != nil {
		t.Fatalf("unable to read policy from set request body: %v", err)
	}
	if actual.P.Etag != expectedP.Etag {
		t.Fatalf("mismatch set request policy, expected %s, got %s", expectedP.Etag, actual.P.Etag)
	}

	if len(actual.P.Bindings) != len(expectedP.Bindings) {
		t.Fatalf("mismatch set request policy bindings length, expected %+v, got %+v", expectedP.Bindings, actual.P.Bindings)
	}

	for i, expectB := range expectedP.Bindings {
		actualB := actual.P.Bindings[i]
		if expectB.Role != actualB.Role {
			t.Errorf("expected bindings[%d] to have role %s, got %s", i, expectB.Role, actualB.Role)
		}
		if len(expectB.Members) != len(actualB.Members) {
			t.Errorf("expected bindings[%d] to have members %+v, got %+v", i, expectB.Members, actualB.Members)
		}
		for memberI, expectM := range expectB.Members {
			if expectM != actualB.Members[memberI] {
				t.Errorf("expected bindings[%d], members[%d] to be %s, got %s", i, memberI, expectM, actualB.Members[memberI])
			}
		}
	}
}

func TestConditionalIamResource(t *testing.T) {
	r := &IamResource{
		relativeId: &gcputil.RelativeResourceName{
			Name:    "projects",
			TypeKey: "cloudresourcemanager/projects",
			IdTuples: map[string]string{
				"projects": "project",
			},
			OrderedCollectionIds: []string{"cloudresourcemanager", "projects"},
		},
		config: &RestResource{
			Name:               "projects",
			TypeKey:            "cloudresourcemanager/projects",
			Service:            "cloudresourcemanager",
			IsPreferredVersion: true,
			GetMethod: RestMethod{
				HttpMethod: "GET",
				BaseURL:    "https://cloudresourcemanager.googleapis.com/v1/",
				Path:       "projects/{resource}:getIamPolicy",
			},
			SetMethod: RestMethod{
				HttpMethod:    "POST",
				BaseURL:       "https://cloudresourcemanager.googleapis.com/v1/",
				Path:          "projects/{resource}:setIamPolicy",
				RequestFormat: `{"policy":%s}`,
			},
			Parameters: []string{"resource"},
			CollectionReplacementKeys: map[string]string{
				"projects": "resource"},
		},
	}

	getR, err := constructRequest(r, &r.config.GetMethod, nil)
	if err != nil {
		t.Fatalf("Could not construct GetIamPolicyRequest: %v", err)
	}
	expectedURLBase := "https://cloudresourcemanager.googleapis.com/v1/projects/project"
	if getR.URL.String() != expectedURLBase+":getIamPolicy" {
		t.Fatalf("expected get request URL %s, got %s", expectedURLBase+":getIamPolicy", getR.URL.String())
	}
	if getR.Method != "GET" {
		t.Fatalf("expected get request method %s, got %s", "GET", getR.Method)
	}
	if getR.Body == nil {
		t.Fatalf("expected non-nil get body")
	}
	data, err := ioutil.ReadAll(getR.Body)
	if err != nil {
		t.Fatalf("Error reading data from request body %v", err)
	}
	var body interface{}
	err = json.Unmarshal(data, &body)
	if err != nil {
		t.Fatalf("Error parsing json from request body %s %v", string(data), err)
	}
	reqBody, ok := body.(map[string]interface{})
	if !ok {
		t.Fatalf("Error asserting request body %s", string(data))
	}
	options, ok := reqBody["options"]
	if !ok {
		t.Fatalf("Couldn't find options in request body %s", string(data))
	}

	optionsMap, ok := options.(map[string]interface{})
	if !ok {
		t.Fatalf("Error asserting options in request body %s", string(data))
	}

	requestedPolicyVersion, ok := optionsMap["requestedPolicyVersion"]
	if !ok {
		t.Fatalf("Couldn't find requestedPolicytVersion in options in request body %s", string(data))
	}

	version, ok := requestedPolicyVersion.(float64)
	if !ok {
		t.Fatalf("Error asserting requestedPolicyVersion in request body %s", string(data))
	}

	if version != 3 {
		t.Fatalf("requestedPolicyVersion is not 3 in request body %s", string(data))
	}

	expectedP := &Policy{
		Etag:    "atag",
		Version: 3,
		Bindings: []*Binding{
			{
				Members: []string{"user:myuser@google.com", "serviceAccount:myserviceaccount@iam.gserviceaccount.com"},
				Role:    "roles/arole",
				Condition: &Condition{
					Title:       "test",
					Description: "",
					Expression:  "a==b",
				},
			},
			{
				Members: []string{"user:myuser@google.com"},
				Role:    "roles/anotherrole",
			},
		},
	}

	jsonP, err := json.Marshal(expectedP)
	if err != nil {
		t.Fatalf("Could not json marshal expected policy: %v", err)
	}

	reqJson := fmt.Sprintf(r.config.SetMethod.RequestFormat, jsonP)
	if !json.Valid([]byte(reqJson)) {
		t.Fatalf("Could not format expected policy: %v", err)
	}

	setR, err := constructRequest(r, &r.config.SetMethod, strings.NewReader(reqJson))
	if err != nil {
		t.Fatalf("Could not construct SetIamPolicyRequest: %v", err)
	}

	if setR.URL.String() != expectedURLBase+":setIamPolicy" {
		t.Fatalf("expected set request URL %s, got %s", expectedURLBase+":setIamPolicy", getR.URL.String())
	}
	if setR.Method != "POST" {
		t.Fatalf("expected set request method %s, got %s", "POST", getR.Method)
	}
	if setR.Header.Get("Content-Type") != "application/json" {
		t.Fatalf("expected `Content Type = application/json` header in set request, headers: %+v", setR.Header)
	}
	if setR.Body == nil {
		t.Fatalf("expected non-nil set body, actually nil")
	}
	data, err = ioutil.ReadAll(setR.Body)
	if err != nil {
		t.Fatalf("unable to read data from set request: %v", err)
	}

	actual := struct {
		P *Policy `json:"policy,omitempty"`
	}{}
	if err := json.Unmarshal(data, &actual); err != nil {
		t.Fatalf("unable to read policy from set request body: %v", err)
	}
	if actual.P.Etag != expectedP.Etag {
		t.Fatalf("mismatch set request policy, expected %s, got %s", expectedP.Etag, actual.P.Etag)
	}

	if len(actual.P.Bindings) != len(expectedP.Bindings) {
		t.Fatalf("mismatch set request policy bindings length, expected %+v, got %+v", expectedP.Bindings, actual.P.Bindings)
	}

	for i, expectB := range expectedP.Bindings {
		actualB := actual.P.Bindings[i]
		if expectB.Role != actualB.Role {
			t.Errorf("expected bindings[%d] to have role %s, got %s", i, expectB.Role, actualB.Role)
		}
		if len(expectB.Members) != len(actualB.Members) {
			t.Errorf("expected bindings[%d] to have members %+v, got %+v", i, expectB.Members, actualB.Members)
		}
		for memberI, expectM := range expectB.Members {
			if expectM != actualB.Members[memberI] {
				t.Errorf("expected bindings[%d], members[%d] to be %s, got %s", i, memberI, expectM, actualB.Members[memberI])
			}
		}
		if expectB.Condition != nil {
			if actualB.Condition == nil {
				t.Errorf("expected bindings[%d] to have condition %s, got %s", i, expectB.Condition, actualB.Condition)
			}
			if expectB.Condition.Title != actualB.Condition.Title {
				t.Errorf("expected bindings[%d] to have condition titled %s, got %s", i, expectB.Condition.Title, actualB.Condition.Title)
			}
			if expectB.Condition.Description != actualB.Condition.Description {
				t.Errorf("expected bindings[%d] to have condition description %s, got %s", i, expectB.Condition.Description, actualB.Condition.Description)
			}
			if expectB.Condition.Expression != actualB.Condition.Expression {
				t.Errorf("expected bindings[%d] to have condition expression %s, got %s", i, expectB.Condition.Expression, actualB.Condition.Expression)
			}
		}
	}
}<|MERGE_RESOLUTION|>--- conflicted
+++ resolved
@@ -2,10 +2,7 @@
 
 import (
 	"encoding/json"
-<<<<<<< HEAD
-=======
 	"fmt"
->>>>>>> e43d2087
 	"io/ioutil"
 	"strings"
 	"testing"
